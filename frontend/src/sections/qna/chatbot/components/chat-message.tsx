import type { Metadata, CustomCitation } from 'src/types/chat-bot';
<<<<<<< HEAD
import type { Record, ChatMessageProps, MessageContentProps } from 'src/types/chat-message';
=======
import type {
  Record,
  ChatMessageProps,
  MessageContentProps,
} from 'src/types/chat-message';
>>>>>>> 15c31e49

import remarkGfm from 'remark-gfm';
import { Icon } from '@iconify/react';
import ReactMarkdown from 'react-markdown';
import refreshIcon from '@iconify-icons/mdi/refresh';
import loadingIcon from '@iconify-icons/mdi/loading';
import downIcon from '@iconify-icons/mdi/chevron-down';
import React, { useRef, useMemo, useState } from 'react';
import robotIcon from '@iconify-icons/mdi/robot-outline';
import rightIcon from '@iconify-icons/mdi/chevron-right';
import accountIcon from '@iconify-icons/mdi/account-outline';
import fileDocIcon from '@iconify-icons/mdi/file-document-outline';

import {
  Box,
  Chip,
  Fade,
  Paper,
  Stack,
  Dialog,
  Button,
  Tooltip,
  Divider,
  Collapse,
  Typography,
  IconButton,
  DialogTitle,
  DialogContent,
  CircularProgress,
} from '@mui/material';

import RecordDetails from './record-details';
import MessageFeedback from './message-feedback';
import CitationHoverCard from './citations-hover-card';
import scrollableContainerStyle from '../../utils/styles/scrollbar';

const formatTime = (createdAt: Date) => {
  const date = new Date(createdAt);
  return new Intl.DateTimeFormat('en-US', {
    hour: '2-digit',
    minute: '2-digit',
    hour12: true,
  }).format(date);
};

const formatDate = (createdAt: Date) => {
  const date = new Date(createdAt);
  const today = new Date();
  const yesterday = new Date(today);
  yesterday.setDate(yesterday.getDate() - 1);

  if (date.toDateString() === today.toDateString()) {
    return 'Today';
  }
  if (date.toDateString() === yesterday.toDateString()) {
    return 'Yesterday';
  }
  return new Intl.DateTimeFormat('en-US', {
    month: 'short',
    day: 'numeric',
  }).format(date);
};

<<<<<<< HEAD
=======


>>>>>>> 15c31e49
const MessageContent: React.FC<MessageContentProps> = ({
  content,
  citations,
  onRecordClick,
  aggregatedCitations,
  onViewPdf,
}) => {
  // We track the hovered citation by a unique identifier: "lineIndex-partIndex"
  const [hoveredCitationId, setHoveredCitationId] = useState<string | null>(null);
  const [hoveredRecordCitations, setHoveredRecordCitations] = useState<CustomCitation[]>([]);
  const hoverTimeoutRef = useRef<NodeJS.Timeout | null>(null);

  // Create a mapping from citation number to the actual citation object
  const citationNumberMap = useMemo(() => {
    const result: { [key: number]: CustomCitation } = {};

    citations.forEach((citation) => {
      if (citation && citation.chunkIndex && !result[citation.chunkIndex]) {
        result[citation.chunkIndex] = citation;
      }
    });

    return result;
  }, [citations]);

  // Split content by newlines first
  const lines = useMemo(() => content.split('\n'), [content]);

  const handleMouseEnter = (citationRef: string, citationId: string) => {
    if (hoverTimeoutRef.current) {
      clearTimeout(hoverTimeoutRef.current);
    }

    const citationNumber = parseInt(citationRef.replace(/[[\]]/g, ''), 10);
    const citation = citationNumberMap[citationNumber];

    if (citation) {
      if (citation.metadata?.recordId) {
        const recordCitations = aggregatedCitations[citation.metadata.recordId] || [];
        setHoveredRecordCitations(recordCitations);
      }
      setHoveredCitationId(citationId);
    }
  };

  const handleMouseLeave = () => {
    hoverTimeoutRef.current = setTimeout(() => {
      setHoveredCitationId(null);
      setHoveredRecordCitations([]);
    }, 300); // Increased from 100ms to 300ms for smoother hover
  };

  const handleHoverCardMouseEnter = () => {
    if (hoverTimeoutRef.current) {
      clearTimeout(hoverTimeoutRef.current);
    }
  };

  const handleCloseHoverCard = () => {
    setHoveredCitationId(null);
    setHoveredRecordCitations([]);
  };

  // Render line with markdown and citations
  const renderLineWithMarkdown = (line: string, lineIndex: number) => {
    // Split the line by citation pattern
    const parts = line.split(/(\[\d+\])/);

    return (
      <Box
        key={lineIndex}
        sx={{
          mb: lineIndex < lines.length - 1 ? 2 : 0,
          opacity: 1,
          animation: lineIndex > 0 ? 'fadeIn 0.3s ease-in-out' : 'none',
          '@keyframes fadeIn': {
            from: { opacity: 0.7 },
            to: { opacity: 1 },
          },
        }}
      >
        {parts.map((part, partIndex) => {
          // Check if this part is a citation
          const citationMatch = part.match(/\[(\d+)\]/);
          if (citationMatch) {
            const citationNumber = parseInt(citationMatch[1], 10);
            const citation = citationNumberMap[citationNumber];
            const citationId = `${lineIndex}-${partIndex}`;

            return (
              <Tooltip
                key={citationId}
                title="View source details"
                placement="top"
                arrow
                enterDelay={500}
                componentsProps={{
                  tooltip: {
                    sx: {
                      bgcolor: 'background.paper',
                      color: 'text.primary',
                      boxShadow: '0 4px 20px rgba(0,0,0,0.1)',
                      borderRadius: '8px',
                      p: 1,
                      fontSize: '0.7rem',
                      fontWeight: 500,
                      border: '1px solid',
                      borderColor: 'divider',
                    },
                  },
                  arrow: {
                    sx: {
                      color: 'background.paper',
                    },
                  },
                }}
              >
                <Box
                  component="span"
                  onMouseEnter={() => handleMouseEnter(part, citationId)}
                  onMouseLeave={handleMouseLeave}
                  sx={{
                    display: 'inline-flex',
                    alignItems: 'center',
                    ml: 0.5,
                    mr: 0.25,
                    cursor: 'pointer',
                    position: 'relative',
                    '&:hover': {
                      '& .citation-number': {
                        transform: 'scale(1.15) translateY(-1px)',
                        bgcolor: 'primary.main',
                        color: 'white',
                        boxShadow: '0 3px 8px rgba(25, 118, 210, 0.3)',
                      },
                    },
                    // Add invisible hit area for smoother hover
                    '&::after': {
                      content: '""',
                      position: 'absolute',
                      top: -8,
                      right: -8,
                      bottom: -8,
                      left: -8,
                      zIndex: -1,
                    },
                  }}
                >
                  <Box
                    component="span"
                    className="citation-number"
                    sx={{
                      display: 'inline-flex',
                      alignItems: 'center',
                      justifyContent: 'center',
                      width: '18px',
                      height: '18px',
                      borderRadius: '50%',
                      bgcolor: 'rgba(25, 118, 210, 0.08)',
                      color: 'primary.main',
                      fontSize: '0.65rem',
                      fontWeight: 600,
                      transition: 'all 0.3s cubic-bezier(0.34, 1.56, 0.64, 1)',
                      textDecoration: 'none',
                      boxShadow: '0 1px 3px rgba(0,0,0,0.06)',
                      border: '1px solid',
                      borderColor: 'rgba(25, 118, 210, 0.12)',
                    }}
                  >
                    {citationNumber}
                  </Box>
                  {hoveredCitationId === citationId && citation && (
                    <Fade in timeout={150}>
                      <Box
                        sx={{
                          position: 'absolute',
                          left: 0,
                          bottom: '100%',
                          zIndex: 1400,
                          mb: 1,
                          maxWidth: '350px',
                          width: 'max-content',
                          opacity: 1,
                        }}
                        onMouseEnter={handleHoverCardMouseEnter}
                        onMouseLeave={handleMouseLeave}
                      >
                        <CitationHoverCard
                          citation={citation}
                          isVisible={Boolean(true)}
                          onRecordClick={onRecordClick}
                          onClose={handleCloseHoverCard}
                          aggregatedCitations={hoveredRecordCitations}
                          onViewPdf={onViewPdf}
                        />
                      </Box>
                    </Fade>
                  )}
                </Box>
              </Tooltip>
            );
          }

          // For regular text parts, render with markdown
          return (
            <Box
              component="span"
              key={`${lineIndex}-${partIndex}`}
              sx={{
                display: 'inline',
                '& img': {
                  maxWidth: '100%',
                  height: 'auto',
                  borderRadius: '8px',
                  my: 2,
                  boxShadow: '0 2px 12px rgba(0,0,0,0.06)',
                },
                '& ul, & ol': {
                  pl: 2.5,
                  mb: 2,
                  mt: 1,
                },
                '& li': {
                  mb: 0.75,
                },
                // To prevent ReactMarkdown from creating unwanted paragraph elements
                '& > div > p': {
                  display: 'inline',
                  margin: 0,
                },
              }}
            >
              <ReactMarkdown
                remarkPlugins={[remarkGfm]}
                components={{
                  // Override paragraph to render as inline span for text segments
                  p: ({ node, ...props }) => <span {...props} />,
                }}
              >
                {part}
              </ReactMarkdown>
            </Box>
          );
        })}
      </Box>
    );
  };

  return (
    <Box sx={{ position: 'relative' }}>
      <Typography
        component="div"
        sx={{
          fontSize: '0.90rem',
          lineHeight: 1.5,
          letterSpacing: '0.01em',
          wordBreak: 'break-word',
          color: 'text.primary',
          fontWeight: 400,
          '& code': {
            backgroundColor: 'rgba(0, 0, 0, 0.04)',
            padding: '0.2em 0.4em',
            borderRadius: '4px',
            fontFamily: 'monospace',
            fontSize: '0.9em',
          },
          '& pre': {
            backgroundColor: 'rgba(0, 0, 0, 0.04)',
            padding: 1.5,
            borderRadius: '4px',
            fontFamily: 'monospace',
            fontSize: '0.85em',
            overflow: 'auto',
            my: 1.5,
            '& code': {
              backgroundColor: 'transparent',
              padding: 0,
            },
          },
          '& strong': {
            fontWeight: 600,
            color: 'text.primary',
          },
          '& a': {
            color: 'primary.main',
            textDecoration: 'none',
            borderBottom: '1px dotted',
            borderColor: 'primary.light',
            transition: 'all 0.2s ease',
            '&:hover': {
              color: 'primary.dark',
              borderColor: 'primary.main',
            },
          },
          '& h1': {
            fontSize: '1.4rem',
            fontWeight: 600,
            marginTop: 2,
            marginBottom: 1.5,
          },
          '& h2': {
            fontSize: '1.2rem',
            fontWeight: 600,
            marginTop: 2,
            marginBottom: 1.5,
          },
          '& h3': {
            fontSize: '1.1rem',
            fontWeight: 600,
            marginTop: 2,
            marginBottom: 1,
          },
          '& h4, & h5, & h6': {
            fontSize: '1rem',
            fontWeight: 600,
            marginTop: 1.5,
            marginBottom: 1,
          },
          '& ul, & ol': {
            paddingLeft: 2.5,
            marginBottom: 1.5,
            marginTop: 0.5,
          },
          '& li': {
            marginBottom: 0.75,
          },
          '& blockquote': {
            borderLeft: '4px solid',
            borderColor: 'divider',
            paddingLeft: 2,
            margin: '1em 0',
            color: 'text.secondary',
            fontStyle: 'italic',
          },
          '& table': {
            borderCollapse: 'collapse',
            width: '100%',
            marginBottom: 2,
          },
          '& th, & td': {
            border: '1px solid',
            borderColor: 'divider',
            padding: '8px 12px',
            textAlign: 'left',
          },
          '& th': {
            backgroundColor: 'rgba(0, 0, 0, 0.02)',
            fontWeight: 600,
          },
        }}
      >
        {lines.map((line, lineIndex) => renderLineWithMarkdown(line, lineIndex))}
      </Typography>
    </Box>
  );
};

const ChatMessage = ({
  message,
  isExpanded,
  onToggleCitations,
  index,
  onRegenerate,
  onFeedbackSubmit,
  conversationId,
  isRegenerating,
  showRegenerate,
  onViewPdf,
}: ChatMessageProps) => {
  const [selectedRecord, setSelectedRecord] = useState<Record | null>(null);
  const [isRecordDialogOpen, setRecordDialogOpen] = useState<boolean>(false);

  const aggregatedCitations = useMemo(() => {
    if (!message.citations) return {};

    return message.citations.reduce<{ [key: string]: CustomCitation[] }>((acc, citation) => {
      const recordId = citation.metadata?.recordId;
      if (!recordId) return acc;

      if (!acc[recordId]) {
        acc[recordId] = [];
      }
      acc[recordId].push(citation);
      return acc;
    }, {});
  }, [message.citations]);

  const handleOpenRecordDetails = (record: Record) => {
    const recordCitations = aggregatedCitations[record.recordId] || [];

    setSelectedRecord({ ...record, citations: recordCitations });
    setRecordDialogOpen(true);
  };

  const handleCloseRecordDetails = () => {
    setRecordDialogOpen(false);
    setSelectedRecord(null);
  };

  const handleViewPdf = async (
    url: string,
    citationMeta: Metadata,
    citations: CustomCitation[],
    isExcelFile?: boolean,
    buffer?: ArrayBuffer
  ): Promise<void> =>
    new Promise<void>((resolve) => {
      onViewPdf(url, citationMeta, citations, isExcelFile, buffer);
      resolve();
    });

  return (
    <Box sx={{ mb: 3, width: '100%', position: 'relative' }}>
      {/* Message Metadata */}
      <Box
        sx={{
          mb: 1,
          display: 'flex',
          justifyContent: message.type === 'user' ? 'flex-end' : 'flex-start',
          px: 1.5,
          opacity: isRegenerating ? 0.5 : 1,
          transition: 'opacity 0.2s ease-in-out',
        }}
      >
        <Stack
          direction="row"
          spacing={1}
          alignItems="center"
          sx={{
            px: 1,
            py: 0.25,
            borderRadius: '8px',
            backgroundColor: 'rgba(0, 0, 0, 0.02)',
          }}
        >
          <Icon
            icon={message.type === 'user' ? accountIcon : robotIcon}
            width={14}
            height={14}
            color={message.type === 'user' ? '#1976d2' : '#2e7d32'}
          />
          <Typography
            variant="caption"
            sx={{
              color: 'text.secondary',
              fontSize: '0.65rem',
              fontWeight: 500,
            }}
          >
            {formatDate(message.createdAt)} • {formatTime(message.createdAt)}
          </Typography>
          {message.type === 'bot' && message.confidence && (
            <Chip
              label={message.confidence}
              size="small"
              sx={{
                height: '20px',
                fontSize: '0.60rem',
                fontWeight: 600,
                backgroundColor:
                  message.confidence === 'Very High'
                    ? 'rgba(46, 125, 50, 0.08)'
                    : 'rgba(237, 108, 2, 0.08)',
                color: message.confidence === 'Very High' ? '#2e7d32' : '#ed6c02',
              }}
            />
          )}
        </Stack>
      </Box>

      {/* Message Content */}
      <Box sx={{ position: 'relative' }}>
        <Paper
          elevation={1}
          sx={{
            width: '100%',
            maxWidth: '80%',
            p: 2,
            ml: message.type === 'user' ? 'auto' : 0,
            bgcolor: message.type === 'user' ? 'rgba(25, 118, 210, 0.02)' : 'background.paper',
            color: 'text.primary',
            borderRadius: '12px',
            border: '1.5px solid',
            borderColor:
              message.type === 'user' ? 'rgba(25, 118, 210, 0.08)' : 'rgba(0, 0, 0, 0.05)',
            position: 'relative',
            transition: 'all 0.2s ease-in-out',
            opacity: isRegenerating ? 0.5 : 1,
            filter: isRegenerating ? 'blur(0.5px)' : 'none',
            '&:hover': {
              borderColor:
                message.type === 'user' ? 'rgba(25, 118, 210, 0.15)' : 'rgba(0, 0, 0, 0.1)',
              boxShadow: '0 2px 10px rgba(0, 0, 0, 0.03)',
            },
          }}
        >
          {/* Message Content with Citation Hover */}
          {message.type === 'bot' ? (
            <MessageContent
              content={message.content}
              citations={message.citations || []}
              onRecordClick={handleOpenRecordDetails}
              aggregatedCitations={aggregatedCitations}
              onViewPdf={handleViewPdf}
            />
          ) : (
            <Box
              sx={{
                fontSize: '0.9rem',
                lineHeight: 1.6,
                letterSpacing: '0.005em',
                wordBreak: 'break-word',
                '& p': { mt: 0, mb: 1.5 },
                '& h1': { fontSize: '1.4rem', fontWeight: 600, my: 1.5 },
                '& h2': { fontSize: '1.2rem', fontWeight: 600, my: 1.5 },
                '& h3': { fontSize: '1.1rem', fontWeight: 600, my: 1.5 },
                '& h4': { fontSize: '1rem', fontWeight: 600, my: 1.5 },
                '& h5, & h6': { fontSize: '0.9rem', fontWeight: 600, my: 1.5 },
                '& ul, & ol': { pl: 2.5, mb: 1.5, mt: 0 },
                '& li': { mb: 0.75 },
                '& blockquote': {
                  pl: 1.5,
                  ml: 0,
                  borderLeft: '4px solid',
                  borderColor: 'divider',
                  color: 'text.secondary',
                  fontStyle: 'italic',
                  my: 1.5,
                },
                '& code': {
                  backgroundColor: 'rgba(0, 0, 0, 0.04)',
                  padding: '0.2em 0.4em',
                  borderRadius: '4px',
                  fontFamily: 'monospace',
                  fontSize: '0.85em',
                },
                '& pre': {
                  backgroundColor: 'rgba(0, 0, 0, 0.04)',
                  padding: 2,
                  borderRadius: '4px',
                  overflow: 'auto',
                  my: 1.5,
                  '& code': {
                    backgroundColor: 'transparent',
                    padding: 0,
                    borderRadius: 0,
                    fontFamily: 'monospace',
                    fontSize: '0.85em',
                  },
                },
                '& a': {
                  color: 'primary.main',
                  textDecoration: 'none',
                  borderBottom: '1px dotted',
                  borderColor: 'primary.light',
                  transition: 'all 0.2s ease',
                  '&:hover': {
                    color: 'primary.dark',
                    borderColor: 'primary.main',
                  },
                },
                '& img': {
                  maxWidth: '100%',
                  borderRadius: 1,
                },
                '& table': {
                  borderCollapse: 'collapse',
                  width: '100%',
                  mb: 1.5,
                },
                '& th, & td': {
                  border: '1px solid',
                  borderColor: 'divider',
                  padding: '8px 12px',
                  textAlign: 'left',
                },
                '& th': {
                  backgroundColor: 'rgba(0, 0, 0, 0.02)',
                  fontWeight: 600,
                },
              }}
            >
              <ReactMarkdown
              // If you've added remark-gfm:
              // remarkPlugins={[remarkGfm]}
              >
                {message.content}
              </ReactMarkdown>
            </Box>
          )}
          {/* Citations Section */}
          {message.citations && message.citations?.length > 0 && (
            <Box sx={{ mt: 2 }}>
              <Tooltip title={isExpanded ? 'Hide Citations' : 'Show Citations'}>
                <Button
                  variant="text"
                  size="small"
                  onClick={() => onToggleCitations(index)}
                  startIcon={
                    <Icon icon={isExpanded ? downIcon : rightIcon} width={16} height={16} />
                  }
                  sx={{
                    color: 'primary.main',
                    textTransform: 'none',
                    fontWeight: 500,
                    fontSize: '0.7rem',
                    '&:hover': {
                      backgroundColor: 'rgba(25, 118, 210, 0.05)',
                    },
                  }}
                >
                  {message.citations.length} {message.citations.length === 1 ? 'Source' : 'Sources'}
                </Button>
              </Tooltip>

              <Collapse in={isExpanded}>
                <Stack spacing={1.5} sx={{ mt: 1.5 }}>
                  {message.citations.map((citation, cidx) => (
                    <Paper
                      key={cidx}
                      elevation={0}
                      sx={{
                        p: 1.5,
                        bgcolor: 'rgba(0, 0, 0, 0.02)',
                        borderRadius: '8px',
                        border: '1px solid',
                        borderColor: 'rgba(0, 0, 0, 0.04)',
                        transition: 'all 0.2s cubic-bezier(0.4, 0, 0.2, 1)',
                        '&:hover': {
                          backgroundColor: 'rgba(0, 0, 0, 0.03)',
                          borderColor: 'rgba(0, 0, 0, 0.07)',
                          transform: 'translateY(-1px)',
                          boxShadow: '0 2px 8px rgba(0, 0, 0, 0.04)',
                        },
                      }}
                    >
                      <Stack spacing={1.25}>
                        <Typography
                          sx={{
                            fontSize: '0.8rem',
                            lineHeight: 1.6,
                            color: 'text.secondary',
                            fontWeight: 500,
                            fontStyle: 'italic',
                            position: 'relative',
                            pl: 1.5,
                            '&::before': {
                              content: '""',
                              position: 'absolute',
                              left: 0,
                              top: 0,
                              bottom: 0,
                              width: '3px',
                              bgcolor: 'primary.light',
                              borderRadius: '4px',
                            },
                          }}
                        >
                          {citation.content}
                        </Typography>

                        {citation.metadata?.recordId && (
                          <Box sx={{ display: 'flex', justifyContent: 'flex-end' }}>
                            <Button
                              size="small"
                              variant="text"
                              startIcon={<Icon icon={fileDocIcon} width={12} height={12} />}
                              onClick={() => {
                                if (citation.metadata?.recordId) {
                                  const record: Record = {
                                    // recordId: citation.metadata.recordId,
                                    citations: [], // This will be populated by handleOpenRecordDetails
                                    ...citation.metadata,
                                  };
                                  handleOpenRecordDetails(record);
                                }
                              }}
                              sx={{
                                textTransform: 'none',
                                fontSize: '0.7rem',
                                fontWeight: 600,
                                color: 'primary.main',
                                p: 0.75,
                                minWidth: 0,
                                borderRadius: '20px',
                                '&:hover': {
                                  backgroundColor: 'rgba(25, 118, 210, 0.08)',
                                },
                              }}
                            >
                              View Details
                            </Button>
                          </Box>
                        )}
                      </Stack>
                    </Paper>
                  ))}
                </Stack>
              </Collapse>
            </Box>
          )}
          {/* Message Controls */}
          {message.type === 'bot' && (
            <>
              <Divider sx={{ my: 1 }} />
              <Stack direction="row" spacing={1} alignItems="center">
                {showRegenerate && (
                  <Tooltip title="Regenerate response">
                    <IconButton
                      onClick={() => onRegenerate(message.id)}
                      size="small"
                      disabled={isRegenerating}
                      sx={{
                        color: 'text.secondary',
                        '&:hover': {
                          color: 'primary.main',
                          backgroundColor: 'rgba(25, 118, 210, 0.05)',
                        },
                      }}
                    >
                      <Icon
                        icon={isRegenerating ? loadingIcon : refreshIcon}
                        width={16}
                        height={16}
                        className={isRegenerating ? 'spin' : ''}
                      />
                    </IconButton>
                  </Tooltip>
                )}
                <MessageFeedback
                  messageId={message.id}
                  conversationId={conversationId}
                  onFeedbackSubmit={onFeedbackSubmit}
                />
              </Stack>
            </>
          )}
        </Paper>
      </Box>

      {/* Record Details Dialog */}
      <Dialog
        open={isRecordDialogOpen}
        onClose={handleCloseRecordDetails}
        maxWidth="md"
        fullWidth
        PaperProps={{
          elevation: 1,
          sx: {
            borderRadius: '12px',
            boxShadow: '0 4px 20px rgba(0, 0, 0, 0.04)',
          },
        }}
      >
        <DialogTitle
          sx={{
            fontSize: '1rem',
            fontWeight: 500,
            py: 2,
            px: 2.5,
            borderBottom: '1px solid',
            borderColor: 'divider',
          }}
        >
          Record Details
        </DialogTitle>
        <DialogContent
          sx={{
            p: 2.5,
            // ...scrollableContainerStyle
          }}
        >
          {selectedRecord && (
            <RecordDetails
              recordId={selectedRecord.recordId}
              citations={selectedRecord.citations}
            />
          )}
        </DialogContent>
      </Dialog>
      {isRegenerating && (
        <Fade in>
          <Box
            sx={{
              position: 'absolute',
              top: '50%',
              left: message.type === 'user' ? 'auto' : '50%',
              right: message.type === 'user' ? '50%' : 'auto',
              transform: 'translate(-50%, -50%)',
              zIndex: 1,
              display: 'flex',
              flexDirection: 'column',
              alignItems: 'center',
              gap: 1,
            }}
          >
            <CircularProgress size={24} />
            <Typography
              variant="caption"
              sx={{
                color: 'text.secondary',
                fontWeight: 500,
                bgcolor: 'background.paper',
                px: 2,
                py: 0.5,
                borderRadius: 1,
                boxShadow: '0 2px 12px rgba(0, 0, 0, 0.03)',
              }}
            >
              Regenerating...
            </Typography>
          </Box>
        </Fade>
      )}
    </Box>
  );
};

export default ChatMessage;<|MERGE_RESOLUTION|>--- conflicted
+++ resolved
@@ -1,13 +1,10 @@
 import type { Metadata, CustomCitation } from 'src/types/chat-bot';
-<<<<<<< HEAD
-import type { Record, ChatMessageProps, MessageContentProps } from 'src/types/chat-message';
-=======
+
 import type {
   Record,
   ChatMessageProps,
   MessageContentProps,
 } from 'src/types/chat-message';
->>>>>>> 15c31e49
 
 import remarkGfm from 'remark-gfm';
 import { Icon } from '@iconify/react';
@@ -71,11 +68,6 @@
   }).format(date);
 };
 
-<<<<<<< HEAD
-=======
-
-
->>>>>>> 15c31e49
 const MessageContent: React.FC<MessageContentProps> = ({
   content,
   citations,
